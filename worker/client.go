--- conflicted
+++ resolved
@@ -16,21 +16,9 @@
 //go:generate counterfeiter . Client
 
 type Client interface {
-<<<<<<< HEAD
-	CreateContainer(Identifier, ContainerSpec) (Container, error)
-	FindContainerForIdentifier(Identifier) (Container, bool, error)
-	LookupContainer(handle string) (Container, bool, error)
-=======
 	CreateContainer(lager.Logger, Identifier, ContainerSpec) (Container, error)
-	FindContainerForIdentifier(lager.Logger, Identifier) (Container, error)
-	FindContainersForIdentifier(lager.Logger, Identifier) ([]Container, error)
-
-	// LookupContainer performs a lookup for a container with the provided handle.
-	// Returns (nil, garden.ContainerNotFoundError) if no container is found for the provided handle.
-	LookupContainer(lager.Logger, string) (Container, error)
-
-	Name() string
->>>>>>> 2c385e97
+	FindContainerForIdentifier(lager.Logger, Identifier) (Container, bool, error)
+	LookupContainer(lager.Logger, string) (Container, bool, error)
 
 	Satisfying(WorkerSpec) (Worker, error)
 }
